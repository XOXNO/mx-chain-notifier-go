--- conflicted
+++ resolved
@@ -19,11 +19,7 @@
 	"github.com/multiversx/mx-chain-notifier-go/api/groups"
 	"github.com/multiversx/mx-chain-notifier-go/api/shared"
 	"github.com/multiversx/mx-chain-notifier-go/common"
-<<<<<<< HEAD
-=======
 	"github.com/multiversx/mx-chain-notifier-go/config"
-	"github.com/multiversx/mx-chain-notifier-go/data"
->>>>>>> 0df0759f
 	"github.com/stretchr/testify/assert"
 )
 
@@ -153,7 +149,6 @@
 	assert.Nil(t, err)
 }
 
-<<<<<<< HEAD
 // WaitTimeout will wait on sync group with timeout
 func WaitTimeout(t *testing.T, wg *sync.WaitGroup, timeout time.Duration) {
 	done := make(chan struct{})
@@ -168,7 +163,9 @@
 		return
 	case <-time.After(timeout):
 		assert.Fail(t, "timeout when handling events")
-=======
+	}
+}
+
 func getDefaultRoutesConfig() config.APIRoutesConfig {
 	return config.APIRoutesConfig{
 		APIPackages: map[string]config.APIPackageConfig{
@@ -191,6 +188,5 @@
 				},
 			},
 		},
->>>>>>> 0df0759f
 	}
 }