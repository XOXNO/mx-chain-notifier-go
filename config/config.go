package config

import "github.com/multiversx/mx-chain-core-go/core"

<<<<<<< HEAD
// Config defines the config setup based on main config file
type Config struct {
	General            GeneralConfig
	WebSocketConnector WebSocketConfig
	ConnectorApi       ConnectorApiConfig
	Redis              RedisConfig
	RabbitMQ           RabbitMQConfig
	Flags              *FlagsConfig
}

// GeneralConfig maps the general config section
type GeneralConfig struct {
	ExternalMarshaller MarshallerConfig
	InternalMarshaller MarshallerConfig
	AddressConverter   AddressConverterConfig
}

// MarshallerConfig maps the marshaller configuration
type MarshallerConfig struct {
	Type string
}

// AddressConverterConfig maps the address pubkey converter configuration
type AddressConverterConfig struct {
	Type   string
	Prefix string
	Length int
=======
// Configs holds all configs
type Configs struct {
	GeneralConfig   GeneralConfig
	ApiRoutesConfig APIRoutesConfig
	Flags           FlagsConfig
}

// GeneralConfig defines the config setup based on main config file
type GeneralConfig struct {
	ConnectorApi ConnectorApiConfig
	Redis        RedisConfig
	RabbitMQ     RabbitMQConfig
>>>>>>> 0df0759f
}

// ConnectorApiConfig maps the connector configuration
type ConnectorApiConfig struct {
	Host            string
	Username        string
	Password        string
	CheckDuplicates bool
}

// APIRoutesConfig holds the configuration related to Rest API routes
type APIRoutesConfig struct {
	APIPackages map[string]APIPackageConfig
}

// APIPackageConfig holds the configuration for the routes of each package
type APIPackageConfig struct {
	Routes []RouteConfig
}

// RouteConfig holds the configuration for a single route
type RouteConfig struct {
	Name string
	Open bool
	Auth bool
}

// RedisConfig maps the redis configuration
type RedisConfig struct {
	Url            string
	MasterName     string
	SentinelUrl    string
	ConnectionType string
	TTL            uint32
}

// RabbitMQConfig maps the rabbitMQ configuration
type RabbitMQConfig struct {
	Url                     string
	EventsExchange          RabbitMQExchangeConfig
	RevertEventsExchange    RabbitMQExchangeConfig
	FinalizedEventsExchange RabbitMQExchangeConfig
	BlockTxsExchange        RabbitMQExchangeConfig
	BlockScrsExchange       RabbitMQExchangeConfig
	BlockEventsExchange     RabbitMQExchangeConfig
}

// RabbitMQExchangeConfig holds the configuration for a rabbitMQ exchange
type RabbitMQExchangeConfig struct {
	Name string
	Type string
}

// WebSocketConfig holds the configuration for websocket observer interaction config
type WebSocketConfig struct {
	URL                string
	Mode               string
	DataMarshallerType string
	RetryDurationInSec uint32
	BlockingAckOnError bool
	WithAcknowledge    bool
}

// FlagsConfig holds the values for CLI flags
type FlagsConfig struct {
	LogLevel          string
	SaveLogFile       bool
	GeneralConfigPath string
	APIConfigPath     string
	WorkingDir        string
	APIType           string
<<<<<<< HEAD
	ConnectorType     string
}

// LoadConfig return a Config instance by reading the provided toml file
func LoadConfig(filePath string) (*Config, error) {
	cfg := &Config{}
=======
	RestApiInterface  string
}

// LoadGeneralConfig returns a GeneralConfig instance by reading the provided toml file
func LoadGeneralConfig(filePath string) (*GeneralConfig, error) {
	cfg := &GeneralConfig{}
>>>>>>> 0df0759f
	err := core.LoadTomlFile(cfg, filePath)
	if err != nil {
		return nil, err
	}
	return cfg, err
}

// LoadAPIConfig returns a APIRoutesConfig instance by reading the provided toml file
func LoadAPIConfig(filePath string) (*APIRoutesConfig, error) {
	cfg := &APIRoutesConfig{}
	err := core.LoadTomlFile(cfg, filePath)
	if err != nil {
		return nil, err
	}
	return cfg, err
}<|MERGE_RESOLUTION|>--- conflicted
+++ resolved
@@ -2,15 +2,20 @@
 
 import "github.com/multiversx/mx-chain-core-go/core"
 
-<<<<<<< HEAD
-// Config defines the config setup based on main config file
-type Config struct {
+// Configs holds all configs
+type Configs struct {
+	MainConfig      MainConfig
+	ApiRoutesConfig APIRoutesConfig
+	Flags           FlagsConfig
+}
+
+// MainConfig defines the config setup based on main config file
+type MainConfig struct {
 	General            GeneralConfig
 	WebSocketConnector WebSocketConfig
 	ConnectorApi       ConnectorApiConfig
 	Redis              RedisConfig
 	RabbitMQ           RabbitMQConfig
-	Flags              *FlagsConfig
 }
 
 // GeneralConfig maps the general config section
@@ -30,20 +35,6 @@
 	Type   string
 	Prefix string
 	Length int
-=======
-// Configs holds all configs
-type Configs struct {
-	GeneralConfig   GeneralConfig
-	ApiRoutesConfig APIRoutesConfig
-	Flags           FlagsConfig
-}
-
-// GeneralConfig defines the config setup based on main config file
-type GeneralConfig struct {
-	ConnectorApi ConnectorApiConfig
-	Redis        RedisConfig
-	RabbitMQ     RabbitMQConfig
->>>>>>> 0df0759f
 }
 
 // ConnectorApiConfig maps the connector configuration
@@ -115,21 +106,13 @@
 	APIConfigPath     string
 	WorkingDir        string
 	APIType           string
-<<<<<<< HEAD
+	RestApiInterface  string
 	ConnectorType     string
 }
 
-// LoadConfig return a Config instance by reading the provided toml file
-func LoadConfig(filePath string) (*Config, error) {
-	cfg := &Config{}
-=======
-	RestApiInterface  string
-}
-
-// LoadGeneralConfig returns a GeneralConfig instance by reading the provided toml file
-func LoadGeneralConfig(filePath string) (*GeneralConfig, error) {
-	cfg := &GeneralConfig{}
->>>>>>> 0df0759f
+// LoadMainConfig returns a MainConfig instance by reading the provided toml file
+func LoadMainConfig(filePath string) (*MainConfig, error) {
+	cfg := &MainConfig{}
 	err := core.LoadTomlFile(cfg, filePath)
 	if err != nil {
 		return nil, err
