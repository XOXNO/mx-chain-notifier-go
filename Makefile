--- conflicted
+++ resolved
@@ -20,7 +20,7 @@
 
 .PHONY: help build run runb kill debug debug-ath
 
-cmd_dir = cmd
+cmd_dir = cmd/notifier
 binary = event-notifier
 
 help:
@@ -30,9 +30,6 @@
 	@echo -e ""
 
 build:
-<<<<<<< HEAD
-	(cd cmd/notifier && go build)
-=======
 	cd ${cmd_dir} && \
 		go build -o ${binary}
 
@@ -110,5 +107,4 @@
 
 compose-rm: export API_TYPE = rabbit-api
 compose-rm:
-	docker-compose down
->>>>>>> 4ad283c4
+	docker-compose down