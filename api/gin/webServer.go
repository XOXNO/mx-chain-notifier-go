package gin

import (
	"fmt"
	"net/http"
	"strings"
	"sync"

	"github.com/gin-contrib/cors"
	"github.com/gin-gonic/gin"
<<<<<<< HEAD
	"github.com/multiversx/mx-chain-communication-go/websocket"
=======
>>>>>>> 0df0759f
	"github.com/multiversx/mx-chain-core-go/core/check"
	logger "github.com/multiversx/mx-chain-logger-go"
	apiErrors "github.com/multiversx/mx-chain-notifier-go/api/errors"
	"github.com/multiversx/mx-chain-notifier-go/api/groups"
	"github.com/multiversx/mx-chain-notifier-go/api/shared"
	"github.com/multiversx/mx-chain-notifier-go/common"
	"github.com/multiversx/mx-chain-notifier-go/config"
<<<<<<< HEAD
=======
)

const (
	defaultRestInterface = "localhost:5000"
>>>>>>> 0df0759f
)

var log = logger.GetOrCreate("api/gin")

const (
	eventsGroupID = "events"
	hubGroupID    = "hub"
)

// ArgsWebServerHandler holds the arguments needed to create a web server handler
type ArgsWebServerHandler struct {
<<<<<<< HEAD
	Facade         shared.FacadeHandler
	PayloadHandler websocket.PayloadHandler
	Config         config.ConnectorApiConfig
	Type           string
	ConnectorType  string
=======
	Facade  shared.FacadeHandler
	Configs config.Configs
>>>>>>> 0df0759f
}

// webServer is a wrapper for gin.Engine, holding additional components
type webServer struct {
	sync.RWMutex
<<<<<<< HEAD
	facade         shared.FacadeHandler
	payloadHandler websocket.PayloadHandler
	httpServer     shared.HTTPServerCloser
	config         config.ConnectorApiConfig
	groups         map[string]shared.GroupHandler
	apiType        string
	connectorType  string
	wasTriggered   bool
	cancelFunc     func()
=======
	facade       shared.FacadeHandler
	httpServer   shared.HTTPServerCloser
	configs      config.Configs
	groups       map[string]shared.GroupHandler
	wasTriggered bool
	cancelFunc   func()
>>>>>>> 0df0759f
}

// NewWebServerHandler creates and configures an instance of webServer
func NewWebServerHandler(args ArgsWebServerHandler) (*webServer, error) {
	err := checkArgs(args)
	if err != nil {
		return nil, err
	}

	return &webServer{
<<<<<<< HEAD
		facade:         args.Facade,
		payloadHandler: args.PayloadHandler,
		config:         args.Config,
		apiType:        args.Type,
		connectorType:  args.ConnectorType,
		groups:         make(map[string]shared.GroupHandler),
		wasTriggered:   false,
=======
		facade:       args.Facade,
		configs:      args.Configs,
		groups:       make(map[string]shared.GroupHandler),
		wasTriggered: false,
>>>>>>> 0df0759f
	}, nil
}

func checkArgs(args ArgsWebServerHandler) error {
	if check.IfNil(args.Facade) {
		return apiErrors.ErrNilFacadeHandler
	}
	if args.Configs.Flags.APIType == "" {
		return common.ErrInvalidAPIType
	}
	if args.ConnectorType == "" {
		return common.ErrInvalidConnectorType
	}
	if check.IfNil(args.PayloadHandler) {
		return apiErrors.ErrNilPayloadHandler
	}

	return nil
}

func (w *webServer) getWSAddr() string {
	addr := w.configs.GeneralConfig.ConnectorApi.Host
	if addr == "" {
		return defaultRestInterface
	}

	if !strings.Contains(addr, ":") {
		return fmt.Sprintf(":%s", addr)
	}

	return addr
}

// Run starts the server and the Hub as goroutines
// It returns an instance of http.Server
func (w *webServer) Run() error {
	w.Lock()
	defer w.Unlock()

	var err error

	if w.wasTriggered == true {
		log.Error("Web server has been already triggered successfuly once")
		return nil
	}

	engine := gin.Default()
	engine.Use(cors.Default())

	err = w.createGroups()
	if err != nil {
		return err
	}

	w.registerRoutes(engine)

	addr := w.getWSAddr()

	server := &http.Server{
		Addr:    addr,
		Handler: engine,
	}

	w.httpServer, err = NewHTTPServerWrapper(server)
	if err != nil {
		return err
	}

	go w.httpServer.Start()

	w.wasTriggered = true

	return nil
}

func (w *webServer) createGroups() error {
	groupsMap := make(map[string]shared.GroupHandler)

	eventsGroupArgs := groups.ArgsEventsGroup{
		Facade:         w.facade,
		PayloadHandler: w.payloadHandler,
	}

	if w.connectorType == common.HTTPConnectorType {
		eventsGroup, err := groups.NewEventsGroup(eventsGroupArgs)
		if err != nil {
			return err
		}
		groupsMap[eventsGroupID] = eventsGroup
	}

	statusGroup, err := groups.NewStatusGroup(w.facade)
	if err != nil {
		return err
	}
	groupsMap["status"] = statusGroup

	if w.configs.Flags.APIType == common.WSAPIType {
		hubHandler, err := groups.NewHubGroup(w.facade)
		if err != nil {
			return err
		}
		groupsMap[hubGroupID] = hubHandler
	}

	w.groups = groupsMap

	return nil
}

func (w *webServer) registerRoutes(ginEngine *gin.Engine) {
	for groupName, groupHandler := range w.groups {
		log.Info("registering API group", "group name", groupName)

		ginGroup := ginEngine.Group(fmt.Sprintf("/%s", groupName))

		groupHandler.RegisterRoutes(ginGroup, w.configs.ApiRoutesConfig)
	}
}

// Close will handle the closing of inner components
func (w *webServer) Close() error {
	if w.cancelFunc != nil {
		w.cancelFunc()
	}

	w.Lock()
	err := w.httpServer.Close()
	w.Unlock()

	if err != nil {
		err = fmt.Errorf("%w while closing the http server in gin/webServer", err)
	}

	return err
}

// IsInterfaceNil returns true if there is no value under the interface
func (w *webServer) IsInterfaceNil() bool {
	return w == nil
}<|MERGE_RESOLUTION|>--- conflicted
+++ resolved
@@ -8,10 +8,7 @@
 
 	"github.com/gin-contrib/cors"
 	"github.com/gin-gonic/gin"
-<<<<<<< HEAD
 	"github.com/multiversx/mx-chain-communication-go/websocket"
-=======
->>>>>>> 0df0759f
 	"github.com/multiversx/mx-chain-core-go/core/check"
 	logger "github.com/multiversx/mx-chain-logger-go"
 	apiErrors "github.com/multiversx/mx-chain-notifier-go/api/errors"
@@ -19,13 +16,10 @@
 	"github.com/multiversx/mx-chain-notifier-go/api/shared"
 	"github.com/multiversx/mx-chain-notifier-go/common"
 	"github.com/multiversx/mx-chain-notifier-go/config"
-<<<<<<< HEAD
-=======
 )
 
 const (
 	defaultRestInterface = "localhost:5000"
->>>>>>> 0df0759f
 )
 
 var log = logger.GetOrCreate("api/gin")
@@ -37,39 +31,21 @@
 
 // ArgsWebServerHandler holds the arguments needed to create a web server handler
 type ArgsWebServerHandler struct {
-<<<<<<< HEAD
 	Facade         shared.FacadeHandler
 	PayloadHandler websocket.PayloadHandler
-	Config         config.ConnectorApiConfig
-	Type           string
-	ConnectorType  string
-=======
-	Facade  shared.FacadeHandler
-	Configs config.Configs
->>>>>>> 0df0759f
+	Configs        config.Configs
 }
 
 // webServer is a wrapper for gin.Engine, holding additional components
 type webServer struct {
 	sync.RWMutex
-<<<<<<< HEAD
 	facade         shared.FacadeHandler
 	payloadHandler websocket.PayloadHandler
 	httpServer     shared.HTTPServerCloser
-	config         config.ConnectorApiConfig
 	groups         map[string]shared.GroupHandler
-	apiType        string
-	connectorType  string
+	configs        config.Configs
 	wasTriggered   bool
 	cancelFunc     func()
-=======
-	facade       shared.FacadeHandler
-	httpServer   shared.HTTPServerCloser
-	configs      config.Configs
-	groups       map[string]shared.GroupHandler
-	wasTriggered bool
-	cancelFunc   func()
->>>>>>> 0df0759f
 }
 
 // NewWebServerHandler creates and configures an instance of webServer
@@ -80,20 +56,11 @@
 	}
 
 	return &webServer{
-<<<<<<< HEAD
 		facade:         args.Facade,
 		payloadHandler: args.PayloadHandler,
-		config:         args.Config,
-		apiType:        args.Type,
-		connectorType:  args.ConnectorType,
+		configs:        args.Configs,
 		groups:         make(map[string]shared.GroupHandler),
 		wasTriggered:   false,
-=======
-		facade:       args.Facade,
-		configs:      args.Configs,
-		groups:       make(map[string]shared.GroupHandler),
-		wasTriggered: false,
->>>>>>> 0df0759f
 	}, nil
 }
 
@@ -104,7 +71,7 @@
 	if args.Configs.Flags.APIType == "" {
 		return common.ErrInvalidAPIType
 	}
-	if args.ConnectorType == "" {
+	if args.Configs.Flags.ConnectorType == "" {
 		return common.ErrInvalidConnectorType
 	}
 	if check.IfNil(args.PayloadHandler) {
@@ -115,7 +82,7 @@
 }
 
 func (w *webServer) getWSAddr() string {
-	addr := w.configs.GeneralConfig.ConnectorApi.Host
+	addr := w.configs.MainConfig.ConnectorApi.Host
 	if addr == "" {
 		return defaultRestInterface
 	}
@@ -177,7 +144,7 @@
 		PayloadHandler: w.payloadHandler,
 	}
 
-	if w.connectorType == common.HTTPConnectorType {
+	if w.configs.Flags.ConnectorType == common.HTTPConnectorType {
 		eventsGroup, err := groups.NewEventsGroup(eventsGroupArgs)
 		if err != nil {
 			return err
