--- conflicted
+++ resolved
@@ -22,25 +22,15 @@
 	return &saveBlockData, nil
 }
 
-<<<<<<< HEAD
-// UnmarshallBlockData will try to unmarshal block data v2
+// UnmarshallBlockData will try to unmarshal block data
 func UnmarshallBlockData(marshaller marshal.Marshalizer, marshalledData []byte) (*data.ArgsSaveBlockData, error) {
-=======
-// UnmarshallBlockData will try to unmarshal block data
-func UnmarshallBlockData(marshalledData []byte) (*data.ArgsSaveBlockData, error) {
->>>>>>> 201baba4
 	var argsBlockS *outport.OutportBlock
 	err := json.Unmarshal(marshalledData, &argsBlockS)
 	if err != nil {
 		return nil, err
 	}
 
-<<<<<<< HEAD
 	header, err := unmarshal.GetHeaderFromBytes(marshaller, core.HeaderType(argsBlockS.BlockData.HeaderType), argsBlockS.BlockData.HeaderBytes)
-=======
-	// TODO: initiate marshaller in factory
-	header, err := unmarshal.GetHeaderFromBytes(&marshal.JsonMarshalizer{}, core.HeaderType(argsBlockS.BlockData.HeaderType), argsBlockS.BlockData.HeaderBytes)
->>>>>>> 201baba4
 	if err != nil {
 		return nil, err
 	}
