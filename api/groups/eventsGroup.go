--- conflicted
+++ resolved
@@ -26,13 +26,8 @@
 
 type eventsGroup struct {
 	*baseGroup
-<<<<<<< HEAD
-	facade                EventsFacadeHandler
-	payloadHandler        websocket.PayloadHandler
-	additionalMiddlewares []gin.HandlerFunc
-=======
-	facade EventsFacadeHandler
->>>>>>> 0df0759f
+	facade         EventsFacadeHandler
+	payloadHandler websocket.PayloadHandler
 }
 
 // NewEventsGroup registers handlers for the /events group
@@ -43,15 +38,9 @@
 	}
 
 	h := &eventsGroup{
-<<<<<<< HEAD
-		baseGroup:             &baseGroup{},
-		facade:                args.Facade,
-		payloadHandler:        args.PayloadHandler,
-		additionalMiddlewares: make([]gin.HandlerFunc, 0),
-=======
-		facade:    facade,
-		baseGroup: newBaseGroup(),
->>>>>>> 0df0759f
+		baseGroup:      newBaseGroup(),
+		facade:         args.Facade,
+		payloadHandler: args.PayloadHandler,
 	}
 
 	h.createMiddlewares()
@@ -79,7 +68,6 @@
 	return h, nil
 }
 
-<<<<<<< HEAD
 func checkEventsGroupArgs(args ArgsEventsGroup) error {
 	if check.IfNil(args.Facade) {
 		return fmt.Errorf("%w for events group", errors.ErrNilFacadeHandler)
@@ -91,13 +79,6 @@
 	return nil
 }
 
-// GetAdditionalMiddlewares return additional middlewares for this group
-func (h *eventsGroup) GetAdditionalMiddlewares() []gin.HandlerFunc {
-	return h.additionalMiddlewares
-}
-
-=======
->>>>>>> 0df0759f
 func (h *eventsGroup) pushEvents(c *gin.Context) {
 	pushEventsRawData, err := c.GetRawData()
 	if err != nil {
