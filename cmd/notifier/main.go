package main

import (
	"fmt"
	"os"
	"runtime"
	"time"

	"github.com/multiversx/mx-chain-core-go/core"
	"github.com/multiversx/mx-chain-core-go/core/check"
	logger "github.com/multiversx/mx-chain-logger-go"
	"github.com/multiversx/mx-chain-notifier-go/common"
	"github.com/multiversx/mx-chain-notifier-go/common/logging"
	"github.com/multiversx/mx-chain-notifier-go/config"
	"github.com/multiversx/mx-chain-notifier-go/notifier"
	"github.com/urfave/cli"
)

const (
	defaultLogsPath      = "logs"
	logFilePrefix        = "event-notifier"
	logFileLifeSpanSec   = 86400
	defaultRestInterface = "localhost:8080"
)

var (
	cliHelpTemplate = `NAME:
   {{.Name}} - {{.Usage}}
USAGE:
   {{.HelpName}} {{if .VisibleFlags}}[global options]{{end}}
   {{if len .Authors}}
AUTHOR:
   {{range .Authors}}{{ . }}{{end}}
   {{end}}{{if .Commands}}
GLOBAL OPTIONS:
   {{range .VisibleFlags}}{{.}}
   {{end}}
VERSION:
   {{.Version}}
   {{end}}
`
	log = logger.GetOrCreate("eventNotifier")

	logLevel = cli.StringFlag{
		Name:  "log-level",
		Usage: "This flag specifies the log level. Options: *:NONE | ERROR | WARN | INFO | DEBUG | TRACE",
		Value: fmt.Sprintf("*:%s", logger.LogInfo.String()),
	}

	logSaveFile = cli.BoolFlag{
		Name:  "log-save",
		Usage: "Boolean option for enabling log saving",
	}

	generalConfigFile = cli.StringFlag{
		Name:  "general-config",
		Usage: "The path for the general config",
		Value: "./config/config.toml",
	}

	apiConfigFile = cli.StringFlag{
		Name:  "api-config",
		Usage: "The path for the api config",
		Value: "./config/api.toml",
	}

	workingDirectory = cli.StringFlag{
		Name:  "working-directory",
		Usage: "This flag specifies the directory where the eventNotifier proxy will store logs.",
		Value: "",
	}

	// deprecated - keep it for backwards compatibility
	// TODO: remove flag
	apiType = cli.StringFlag{
		Name:  "api-type",
		Usage: "Deprecated: This flag specifies the api type, it defines the way in which it will expose the events. Options: rabbit-api | notifier",
		Value: "notifier",
	}
<<<<<<< HEAD

	publisherType = cli.StringFlag{
		Name:  "publisher-type",
		Usage: "This flag specifies the publisher type, it defines the way in which it will expose the events. Options: " + common.MessageQueuePublisherType + " | " + common.WSPublisherType,
		Value: common.MessageQueuePublisherType,
	}

	connectorType = cli.StringFlag{
		Name:  "connector-type",
		Usage: "This flag specifies the observer connector type. Options: " + common.WSObsConnectorType + " | " + common.HTTPConnectorType,
		Value: "http",
	}
=======
>>>>>>> 40e2cac2
)

// appVersion should be populated at build time using ldflags
// Usage examples:
// linux/mac:
//
//	go build -i -v -ldflags="-X main.appVersion=$(git describe --tags --long --dirty)"
//
// windows:
//
//	for /f %i in ('git describe --tags --long --dirty') do set VERS=%i
//	go build -i -v -ldflags="-X main.appVersion=%VERS%"
var appVersion = "undefined"

func main() {
	app := cli.NewApp()
	cli.AppHelpTemplate = cliHelpTemplate
	app.Name = "MultiversX events notifier"
	app.Usage = "An events notifier service to handle blockchain events to subscribers"
	app.Flags = []cli.Flag{
		logLevel,
		logSaveFile,
		generalConfigFile,
		apiConfigFile,
		workingDirectory,
		apiType,
<<<<<<< HEAD
		publisherType,
		connectorType,
=======
>>>>>>> 40e2cac2
	}
	app.Authors = []cli.Author{
		{
			Name:  "The MultiversX Team",
			Email: "contact@multiversx.com",
		},
	}

	machineID := core.GetAnonymizedMachineID(app.Name)
	app.Version = fmt.Sprintf("%s/%s/%s-%s/%s", appVersion, runtime.Version(), runtime.GOOS, runtime.GOARCH, machineID)
	app.Action = startEventNotifierProxy

	err := app.Run(os.Args)
	if err != nil {
		log.Error(err.Error())
		os.Exit(1)
	}
}

func startEventNotifierProxy(ctx *cli.Context) error {
	log.Info("starting eventNotifier proxy...")

	cfgs, err := readConfigs(ctx)
	if err != nil {
		return err
	}

	fileLogging, err := initLogger(&cfgs.Flags)
	if err != nil {
		return err
	}

	notifierRunner, err := notifier.NewNotifierRunner(cfgs)
	if err != nil {
		return err
	}

	err = notifierRunner.Start()
	if err != nil {
		return err
	}

	if !check.IfNil(fileLogging) {
		err = fileLogging.Close()
		if err != nil {
			return err
		}
	}

	return nil
}

func readConfigs(ctx *cli.Context) (*config.Configs, error) {
	flagsConfig, err := getFlagsConfig(ctx)
	if err != nil {
		return nil, err
	}

	mainConfig, err := config.LoadMainConfig(flagsConfig.GeneralConfigPath)
	if err != nil {
		return nil, err
	}

	apiConfig, err := config.LoadAPIConfig(flagsConfig.APIConfigPath)
	if err != nil {
		return nil, err
	}

	return &config.Configs{
		MainConfig:      *mainConfig,
		ApiRoutesConfig: *apiConfig,
		Flags:           *flagsConfig,
	}, nil
}

func getFlagsConfig(ctx *cli.Context) (*config.FlagsConfig, error) {
	flagsConfig := &config.FlagsConfig{}

	workingDir, err := getWorkingDir(ctx)
	if err != nil {
		return nil, err
	}
	flagsConfig.WorkingDir = workingDir

	flagsConfig.LogLevel = ctx.GlobalString(logLevel.Name)
	flagsConfig.SaveLogFile = ctx.GlobalBool(logSaveFile.Name)
	flagsConfig.GeneralConfigPath = ctx.GlobalString(generalConfigFile.Name)
	flagsConfig.APIConfigPath = ctx.GlobalString(apiConfigFile.Name)
<<<<<<< HEAD

	flagsConfig.PublisherType, err = handleAPIType(ctx)
	if err != nil {
		return nil, err
	}

	if ctx.IsSet(publisherType.Name) {
		flagsConfig.PublisherType = ctx.GlobalString(publisherType.Name)
	}

	flagsConfig.ConnectorType = ctx.GlobalString(connectorType.Name)
=======
	flagsConfig.APIType = ctx.GlobalString(apiType.Name)
>>>>>>> 40e2cac2

	return flagsConfig, nil
}

// TODO: remove deprecated flag
func handleAPIType(ctx *cli.Context) (string, error) {
	apiType := ctx.GlobalString(apiType.Name)
	switch apiType {
	case "rabbit-api":
		return common.MessageQueuePublisherType, nil
	case "notifier":
		return common.WSPublisherType, nil
	default:
		return "", common.ErrInvalidAPIType
	}
}

func initLogger(config *config.FlagsConfig) (logging.FileLogger, error) {
	err := logger.SetLogLevel(config.LogLevel)
	if err != nil {
		return nil, err
	}

	var fileLogging logging.FileLogger
	if config.SaveLogFile {
		fileLogging, err = logging.NewFileLogging(config.WorkingDir, defaultLogsPath, logFilePrefix)
		if err != nil {
			return fileLogging, err
		}
	}
	if !check.IfNil(fileLogging) {
		err = fileLogging.ChangeFileLifeSpan(time.Second * time.Duration(logFileLifeSpanSec))
		if err != nil {
			return nil, err
		}
	}

	return fileLogging, nil
}

func getWorkingDir(ctx *cli.Context) (string, error) {
	if ctx.IsSet(workingDirectory.Name) {
		return ctx.GlobalString(workingDirectory.Name), nil
	}

	return os.Getwd()
}<|MERGE_RESOLUTION|>--- conflicted
+++ resolved
@@ -77,21 +77,12 @@
 		Usage: "Deprecated: This flag specifies the api type, it defines the way in which it will expose the events. Options: rabbit-api | notifier",
 		Value: "notifier",
 	}
-<<<<<<< HEAD
 
 	publisherType = cli.StringFlag{
 		Name:  "publisher-type",
 		Usage: "This flag specifies the publisher type, it defines the way in which it will expose the events. Options: " + common.MessageQueuePublisherType + " | " + common.WSPublisherType,
 		Value: common.MessageQueuePublisherType,
 	}
-
-	connectorType = cli.StringFlag{
-		Name:  "connector-type",
-		Usage: "This flag specifies the observer connector type. Options: " + common.WSObsConnectorType + " | " + common.HTTPConnectorType,
-		Value: "http",
-	}
-=======
->>>>>>> 40e2cac2
 )
 
 // appVersion should be populated at build time using ldflags
@@ -118,11 +109,7 @@
 		apiConfigFile,
 		workingDirectory,
 		apiType,
-<<<<<<< HEAD
 		publisherType,
-		connectorType,
-=======
->>>>>>> 40e2cac2
 	}
 	app.Authors = []cli.Author{
 		{
@@ -211,7 +198,6 @@
 	flagsConfig.SaveLogFile = ctx.GlobalBool(logSaveFile.Name)
 	flagsConfig.GeneralConfigPath = ctx.GlobalString(generalConfigFile.Name)
 	flagsConfig.APIConfigPath = ctx.GlobalString(apiConfigFile.Name)
-<<<<<<< HEAD
 
 	flagsConfig.PublisherType, err = handleAPIType(ctx)
 	if err != nil {
@@ -221,11 +207,6 @@
 	if ctx.IsSet(publisherType.Name) {
 		flagsConfig.PublisherType = ctx.GlobalString(publisherType.Name)
 	}
-
-	flagsConfig.ConnectorType = ctx.GlobalString(connectorType.Name)
-=======
-	flagsConfig.APIType = ctx.GlobalString(apiType.Name)
->>>>>>> 40e2cac2
 
 	return flagsConfig, nil
 }
