package notifier

import (
	"os"
	"os/signal"

	marshalFactory "github.com/multiversx/mx-chain-core-go/marshal/factory"
	logger "github.com/multiversx/mx-chain-logger-go"
	"github.com/multiversx/mx-chain-notifier-go/api/gin"
	"github.com/multiversx/mx-chain-notifier-go/api/shared"
	"github.com/multiversx/mx-chain-notifier-go/config"
	"github.com/multiversx/mx-chain-notifier-go/dispatcher"
	"github.com/multiversx/mx-chain-notifier-go/facade"
	"github.com/multiversx/mx-chain-notifier-go/factory"
<<<<<<< HEAD
	"github.com/multiversx/mx-chain-notifier-go/process"
=======
	"github.com/multiversx/mx-chain-notifier-go/metrics"
>>>>>>> 0df0759f
	"github.com/multiversx/mx-chain-notifier-go/rabbitmq"
)

var log = logger.GetOrCreate("notifierRunner")

type notifierRunner struct {
<<<<<<< HEAD
	configs *config.Config
}

// NewNotifierRunner create a new notifierRunner instance
func NewNotifierRunner(cfgs *config.Config) (*notifierRunner, error) {
=======
	configs config.Configs
}

// NewNotifierRunner create a new notifierRunner instance
func NewNotifierRunner(cfgs *config.Configs) (*notifierRunner, error) {
>>>>>>> 0df0759f
	if cfgs == nil {
		return nil, ErrNilConfigs
	}

	return &notifierRunner{
		configs: *cfgs,
	}, nil
}

// Start will trigger the notifier service
func (nr *notifierRunner) Start() error {
<<<<<<< HEAD
	externalMarshaller, err := marshalFactory.NewMarshalizer(nr.configs.General.ExternalMarshaller.Type)
	if err != nil {
		return err
	}
	wsConnectorMarshaller, err := marshalFactory.NewMarshalizer(nr.configs.WebSocketConnector.DataMarshallerType)
	if err != nil {
		return err
	}

	lockService, err := factory.CreateLockService(nr.configs.ConnectorApi.CheckDuplicates, nr.configs.Redis)
=======
	lockService, err := factory.CreateLockService(nr.configs.GeneralConfig.ConnectorApi.CheckDuplicates, nr.configs.GeneralConfig.Redis)
>>>>>>> 0df0759f
	if err != nil {
		return err
	}

<<<<<<< HEAD
	publisher, err := factory.CreatePublisher(nr.configs.Flags.APIType, nr.configs, externalMarshaller)
=======
	publisher, err := factory.CreatePublisher(nr.configs.Flags.APIType, nr.configs.GeneralConfig)
>>>>>>> 0df0759f
	if err != nil {
		return err
	}

	hub, err := factory.CreateHub(nr.configs.Flags.APIType)
	if err != nil {
		return err
	}

	wsHandler, err := factory.CreateWSHandler(nr.configs.Flags.APIType, hub, externalMarshaller)
	if err != nil {
		return err
	}

	statusMetricsHandler := metrics.NewStatusMetrics()

	argsEventsHandler := factory.ArgsEventsHandlerFactory{
		APIConfig:            nr.configs.GeneralConfig.ConnectorApi,
		Locker:               lockService,
		MqPublisher:          publisher,
		HubPublisher:         hub,
		APIType:              nr.configs.Flags.APIType,
		StatusMetricsHandler: statusMetricsHandler,
	}
	eventsHandler, err := factory.CreateEventsHandler(argsEventsHandler)
	if err != nil {
		return err
	}

	eventsInterceptor, err := factory.CreateEventsInterceptor(nr.configs.General)
	if err != nil {
		return err
	}

	facadeArgs := facade.ArgsNotifierFacade{
		EventsHandler:        eventsHandler,
		APIConfig:            nr.configs.GeneralConfig.ConnectorApi,
		WSHandler:            wsHandler,
		EventsInterceptor:    eventsInterceptor,
		StatusMetricsHandler: statusMetricsHandler,
	}
	facade, err := facade.NewNotifierFacade(facadeArgs)
	if err != nil {
		return err
	}

	payloadHandler, err := factory.CreatePayloadHandler(*nr.configs, facade)
	if err != nil {
		return err
	}

	webServerArgs := gin.ArgsWebServerHandler{
<<<<<<< HEAD
		Facade:         facade,
		PayloadHandler: payloadHandler,
		Config:         nr.configs.ConnectorApi,
		Type:           nr.configs.Flags.APIType,
		ConnectorType:  nr.configs.Flags.ConnectorType,
=======
		Facade:  facade,
		Configs: nr.configs,
>>>>>>> 0df0759f
	}
	webServer, err := gin.NewWebServerHandler(webServerArgs)
	if err != nil {
		return err
	}

	wsConnector, err := factory.CreateWSObserverConnector(nr.configs.Flags.ConnectorType, nr.configs.WebSocketConnector, wsConnectorMarshaller, payloadHandler)
	if err != nil {
		return err
	}

	startHandlers(hub, publisher)

	err = webServer.Run()
	if err != nil {
		return err
	}

	err = waitForGracefulShutdown(webServer, publisher, hub, wsConnector)
	if err != nil {
		return err
	}
	log.Debug("closing eventNotifier proxy...")

	return nil
}

func startHandlers(hub dispatcher.Hub, publisher rabbitmq.PublisherService) {
	hub.Run()
	publisher.Run()
}

func waitForGracefulShutdown(
	server shared.WebServerHandler,
	publisher rabbitmq.PublisherService,
	hub dispatcher.Hub,
	wsConnector process.WSClient,
) error {
	quit := make(chan os.Signal, 1)
	signal.Notify(quit, os.Interrupt, os.Kill)
	<-quit

	err := server.Close()
	if err != nil {
		return err
	}

	err = wsConnector.Close()
	if err != nil {
		return err
	}

	err = publisher.Close()
	if err != nil {
		return err
	}

	err = hub.Close()
	if err != nil {
		return err
	}

	return nil
}<|MERGE_RESOLUTION|>--- conflicted
+++ resolved
@@ -12,30 +12,19 @@
 	"github.com/multiversx/mx-chain-notifier-go/dispatcher"
 	"github.com/multiversx/mx-chain-notifier-go/facade"
 	"github.com/multiversx/mx-chain-notifier-go/factory"
-<<<<<<< HEAD
+	"github.com/multiversx/mx-chain-notifier-go/metrics"
 	"github.com/multiversx/mx-chain-notifier-go/process"
-=======
-	"github.com/multiversx/mx-chain-notifier-go/metrics"
->>>>>>> 0df0759f
 	"github.com/multiversx/mx-chain-notifier-go/rabbitmq"
 )
 
 var log = logger.GetOrCreate("notifierRunner")
 
 type notifierRunner struct {
-<<<<<<< HEAD
-	configs *config.Config
-}
-
-// NewNotifierRunner create a new notifierRunner instance
-func NewNotifierRunner(cfgs *config.Config) (*notifierRunner, error) {
-=======
 	configs config.Configs
 }
 
 // NewNotifierRunner create a new notifierRunner instance
 func NewNotifierRunner(cfgs *config.Configs) (*notifierRunner, error) {
->>>>>>> 0df0759f
 	if cfgs == nil {
 		return nil, ErrNilConfigs
 	}
@@ -47,29 +36,21 @@
 
 // Start will trigger the notifier service
 func (nr *notifierRunner) Start() error {
-<<<<<<< HEAD
-	externalMarshaller, err := marshalFactory.NewMarshalizer(nr.configs.General.ExternalMarshaller.Type)
+	externalMarshaller, err := marshalFactory.NewMarshalizer(nr.configs.MainConfig.General.ExternalMarshaller.Type)
 	if err != nil {
 		return err
 	}
-	wsConnectorMarshaller, err := marshalFactory.NewMarshalizer(nr.configs.WebSocketConnector.DataMarshallerType)
+	wsConnectorMarshaller, err := marshalFactory.NewMarshalizer(nr.configs.MainConfig.WebSocketConnector.DataMarshallerType)
 	if err != nil {
 		return err
 	}
 
-	lockService, err := factory.CreateLockService(nr.configs.ConnectorApi.CheckDuplicates, nr.configs.Redis)
-=======
-	lockService, err := factory.CreateLockService(nr.configs.GeneralConfig.ConnectorApi.CheckDuplicates, nr.configs.GeneralConfig.Redis)
->>>>>>> 0df0759f
+	lockService, err := factory.CreateLockService(nr.configs.MainConfig.ConnectorApi.CheckDuplicates, nr.configs.MainConfig.Redis)
 	if err != nil {
 		return err
 	}
 
-<<<<<<< HEAD
-	publisher, err := factory.CreatePublisher(nr.configs.Flags.APIType, nr.configs, externalMarshaller)
-=======
-	publisher, err := factory.CreatePublisher(nr.configs.Flags.APIType, nr.configs.GeneralConfig)
->>>>>>> 0df0759f
+	publisher, err := factory.CreatePublisher(nr.configs.Flags.APIType, nr.configs.MainConfig, externalMarshaller)
 	if err != nil {
 		return err
 	}
@@ -87,7 +68,7 @@
 	statusMetricsHandler := metrics.NewStatusMetrics()
 
 	argsEventsHandler := factory.ArgsEventsHandlerFactory{
-		APIConfig:            nr.configs.GeneralConfig.ConnectorApi,
+		APIConfig:            nr.configs.MainConfig.ConnectorApi,
 		Locker:               lockService,
 		MqPublisher:          publisher,
 		HubPublisher:         hub,
@@ -99,14 +80,14 @@
 		return err
 	}
 
-	eventsInterceptor, err := factory.CreateEventsInterceptor(nr.configs.General)
+	eventsInterceptor, err := factory.CreateEventsInterceptor(nr.configs.MainConfig.General)
 	if err != nil {
 		return err
 	}
 
 	facadeArgs := facade.ArgsNotifierFacade{
 		EventsHandler:        eventsHandler,
-		APIConfig:            nr.configs.GeneralConfig.ConnectorApi,
+		APIConfig:            nr.configs.MainConfig.ConnectorApi,
 		WSHandler:            wsHandler,
 		EventsInterceptor:    eventsInterceptor,
 		StatusMetricsHandler: statusMetricsHandler,
@@ -116,29 +97,22 @@
 		return err
 	}
 
-	payloadHandler, err := factory.CreatePayloadHandler(*nr.configs, facade)
+	payloadHandler, err := factory.CreatePayloadHandler(nr.configs, facade)
 	if err != nil {
 		return err
 	}
 
 	webServerArgs := gin.ArgsWebServerHandler{
-<<<<<<< HEAD
 		Facade:         facade,
 		PayloadHandler: payloadHandler,
-		Config:         nr.configs.ConnectorApi,
-		Type:           nr.configs.Flags.APIType,
-		ConnectorType:  nr.configs.Flags.ConnectorType,
-=======
-		Facade:  facade,
-		Configs: nr.configs,
->>>>>>> 0df0759f
+		Configs:        nr.configs,
 	}
 	webServer, err := gin.NewWebServerHandler(webServerArgs)
 	if err != nil {
 		return err
 	}
 
-	wsConnector, err := factory.CreateWSObserverConnector(nr.configs.Flags.ConnectorType, nr.configs.WebSocketConnector, wsConnectorMarshaller, payloadHandler)
+	wsConnector, err := factory.CreateWSObserverConnector(nr.configs.Flags.ConnectorType, nr.configs.MainConfig.WebSocketConnector, wsConnectorMarshaller, payloadHandler)
 	if err != nil {
 		return err
 	}
