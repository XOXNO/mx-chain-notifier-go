--- conflicted
+++ resolved
@@ -7,10 +7,7 @@
 	"testing"
 	"time"
 
-<<<<<<< HEAD
 	"github.com/ElrondNetwork/notifier-go/data"
-=======
->>>>>>> c0e86714
 	"github.com/google/uuid"
 	"github.com/stretchr/testify/require"
 )
@@ -156,11 +153,7 @@
 	}
 }
 
-<<<<<<< HEAD
 func generateSubscribeEvents(num int) []data.SubscribeEvent {
-=======
-func generateSubscribeEvents(num int) []SubscribeEvent {
->>>>>>> c0e86714
 	var randSeed = rand.New(rand.NewSource(time.Now().UnixNano()))
 
 	idsLen := num / 4
@@ -182,11 +175,7 @@
 					topics = []string{randStr(12), randStr(60)}
 				}
 
-<<<<<<< HEAD
 				entry := data.SubscriptionEntry{
-=======
-				entry := SubscriptionEntry{
->>>>>>> c0e86714
 					Address:    fmt.Sprintf("erd%s", randStr(30)),
 					Identifier: randStr(12),
 					Topics:     topics,
